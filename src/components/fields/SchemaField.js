--- conflicted
+++ resolved
@@ -54,13 +54,7 @@
     return <div/>;
   }
   if (typeof help === "string") {
-<<<<<<< HEAD
     return <div className="help-block" dangerouslySetInnerHTML={{__html: help}}></div>;
-=======
-    // Set HTML-based help using dangerouslySetInnerHTML unless more performant option
-    // becomes available
-    return <p className="help-block" dangerouslySetInnerHTML={{__html: help}}></p>;
->>>>>>> 54734490
   }
   return <div className="help-block">{help}</div>;
 }
